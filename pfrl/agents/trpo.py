import collections
from logging import getLogger
import random

import numpy as np
import torch
import torch.nn.functional as F
from torch import nn

import pfrl
from pfrl import agent
from pfrl.agents.ppo import _compute_explained_variance
from pfrl.agents.ppo import _make_dataset
from pfrl.agents.ppo import _make_dataset_recurrent
from pfrl.agents.ppo import _yield_minibatches
from pfrl.agents.ppo import (
    _yield_subset_of_sequences_with_fixed_number_of_items,
)  # NOQA
from pfrl.utils.mode_of_distribution import mode_of_distribution
from pfrl.utils.batch_states import batch_states
from pfrl.utils.recurrent import flatten_sequences_time_first
from pfrl.utils.recurrent import one_step_forward
from pfrl.utils.recurrent import pack_and_forward
from pfrl.utils.recurrent import get_recurrent_state_at
from pfrl.utils.recurrent import mask_recurrent_state_at
from pfrl.utils.recurrent import concatenate_recurrent_states
from pfrl.utils import clip_l2_grad_norm_


def _flatten_and_concat_variables(vs):
    """Flatten and concat variables to make a single flat vector variable."""
    return torch.cat([torch.flatten(v) for v in vs], dim=0)


def _as_ndarray(x):
    """torch.Tensor or ndarray -> ndarray."""
    if isinstance(x, torch.Tensor):
        return x.cpu().numpy()
    else:
        return x


def _split_and_reshape_to_ndarrays(flat_v, sizes, shapes):
    """Split and reshape a single flat vector to make a list of ndarrays."""
    vs = torch.split(flat_v, sizes)
    return [v.reshape(shape) for v, shape in zip(vs, shapes)]


def _replace_params_data(params, new_params_data):
    """Replace data of params with new data."""
    for param, new_param_data in zip(params, new_params_data):
        assert param.shape == new_param_data.shape
        assert isinstance(param, nn.Parameter)
        param.data.copy_(new_param_data)


def _hessian_vector_product(flat_grads, params, vec):
    """Compute hessian vector product efficiently by backprop."""
    vec = vec.detach()
    grads = torch.autograd.grad(
        [torch.sum(flat_grads * vec)], params, retain_graph=True
    )
    assert all(
        grad is not None for grad in grads
    ), "The Hessian-vector product contains None."
    return _flatten_and_concat_variables(grads)


def _mean_or_nan(xs):
    """Return its mean a non-empty sequence, numpy.nan for a empty one."""
    return np.mean(xs) if xs else np.nan


def _collect_first_recurrent_states_of_policy(episodes):
    return [
        (ep[0]["recurrent_state"][0] if ep[0]["recurrent_state"] is not None else None)
        for ep in episodes
    ]


def _collect_first_recurrent_states_of_vf(episodes):
    return [
        (ep[0]["recurrent_state"][1] if ep[0]["recurrent_state"] is not None else None)
        for ep in episodes
    ]


class TRPO(agent.AttributeSavingMixin, agent.BatchAgent):
    """Trust Region Policy Optimization.

    A given stochastic policy is optimized by the TRPO algorithm. A given
    value function is also trained to predict by the TD(lambda) algorithm and
    used for Generalized Advantage Estimation (GAE).

    Since the policy is optimized via the conjugate gradient method and line
    search while the value function is optimized via SGD, these two models
    should be separate.

    Since TRPO requires second-order derivatives to compute Hessian-vector
    products, your policy must contain only functions that support second-order
    derivatives.

    See https://arxiv.org/abs/1502.05477 for TRPO.
    See https://arxiv.org/abs/1506.02438 for GAE.

    Args:
        policy (Policy): Stochastic policy. Its forward computation must
            contain only functions that support second-order derivatives.
            Recurrent models are not supported.
        vf (ValueFunction): Value function. Recurrent models are not supported.
        vf_optimizer (torch.optim.Optimizer): Optimizer for the value function.
        obs_normalizer (pfrl.nn.EmpiricalNormalization or None):
            If set to pfrl.nn.EmpiricalNormalization, it is used to
            normalize observations based on the empirical mean and standard
            deviation of observations. These statistics are updated after
            computing advantages and target values and before updating the
            policy and the value function.
        gpu (int): GPU device id if not None nor negative
        gamma (float): Discount factor [0, 1]
        lambd (float): Lambda-return factor [0, 1]
        phi (callable): Feature extractor function
        entropy_coef (float): Weight coefficient for entropy bonus [0, inf)
<<<<<<< HEAD
        update_interval (int): Interval steps of TRPO iterations. Every after
=======
        update_interval (int): Interval steps of TRPO iterations. Every time after
>>>>>>> eaa5e70b
            this amount of steps, this agent updates the policy and the value
            function using data from these steps.
        vf_epochs (int): Number of epochs for which the value function is
            trained on each TRPO iteration.
        vf_batch_size (int): Batch size of SGD for the value function.
        standardize_advantages (bool): Use standardized advantages on updates
        line_search_max_backtrack (int): Maximum number of backtracking in line
            search to tune step sizes of policy updates.
        conjugate_gradient_max_iter (int): Maximum number of iterations in
            the conjugate gradient method.
        conjugate_gradient_damping (float): Damping factor used in the
            conjugate gradient method.
        act_deterministically (bool): If set to True, choose most probable
            actions in the act method instead of sampling from distributions.
        max_grad_norm (float or None): Maximum L2 norm of the gradient used for
            gradient clipping. If set to None, the gradient is not clipped.
        value_stats_window (int): Window size used to compute statistics
            of value predictions.
        entropy_stats_window (int): Window size used to compute statistics
            of entropy of action distributions.
        kl_stats_window (int): Window size used to compute statistics
            of KL divergence between old and new policies.
        policy_step_size_stats_window (int): Window size used to compute
            statistics of step sizes of policy updates.

    Statistics:
        average_value: Average of value predictions on non-terminal states.
            It's updated after `act` or `batch_act` methods are called in the
            training mode.
        average_entropy: Average of entropy of action distributions on
            non-terminal states. It's updated after `act` or `batch_act`
            methods are called in the training mode.
        average_kl: Average of KL divergence between old and new policies.
            It's updated after the policy is updated.
        average_policy_step_size: Average of step sizes of policy updates
            It's updated after the policy is updated.
    """

    saved_attributes = ("policy", "vf", "vf_optimizer", "obs_normalizer")

    def __init__(
        self,
        policy,
        vf,
        vf_optimizer,
        obs_normalizer=None,
        gpu=None,
        gamma=0.99,
        lambd=0.95,
        phi=lambda x: x,
        entropy_coef=0.01,
        update_interval=2048,
        max_kl=0.01,
        vf_epochs=3,
        vf_batch_size=64,
        standardize_advantages=True,
        batch_states=batch_states,
        recurrent=False,
        max_recurrent_sequence_len=None,
        line_search_max_backtrack=10,
        conjugate_gradient_max_iter=10,
        conjugate_gradient_damping=1e-2,
        act_deterministically=False,
        max_grad_norm=None,
        value_stats_window=1000,
        entropy_stats_window=1000,
        kl_stats_window=100,
        policy_step_size_stats_window=100,
        logger=getLogger(__name__),
    ):

        self.policy = policy
        self.vf = vf
        self.vf_optimizer = vf_optimizer
        self.obs_normalizer = obs_normalizer
        self.gamma = gamma
        self.lambd = lambd
        self.phi = phi
        self.entropy_coef = entropy_coef
        self.update_interval = update_interval
        self.max_kl = max_kl
        self.vf_epochs = vf_epochs
        self.vf_batch_size = vf_batch_size
        self.standardize_advantages = standardize_advantages
        self.batch_states = batch_states
        self.recurrent = recurrent
        self.max_recurrent_sequence_len = max_recurrent_sequence_len
        self.line_search_max_backtrack = line_search_max_backtrack
        self.conjugate_gradient_max_iter = conjugate_gradient_max_iter
        self.conjugate_gradient_damping = conjugate_gradient_damping
        self.act_deterministically = act_deterministically
        self.max_grad_norm = max_grad_norm
        self.logger = logger

        if gpu is not None and gpu >= 0:
            assert torch.cuda.is_available()
            self.device = torch.device("cuda:{}".format(gpu))
            self.policy.to(self.device)
            self.vf.to(self.device)
            if self.obs_normalizer is not None:
                self.obs_normalizer.to(self.device)
        else:
            self.device = torch.device("cpu")

        if recurrent:
            self.model = pfrl.nn.RecurrentBranched(policy, vf)
        else:
            self.model = pfrl.nn.Branched(policy, vf)

        self.value_record = collections.deque(maxlen=value_stats_window)
        self.entropy_record = collections.deque(maxlen=entropy_stats_window)
        self.kl_record = collections.deque(maxlen=kl_stats_window)
        self.policy_step_size_record = collections.deque(
            maxlen=policy_step_size_stats_window
        )
        self.explained_variance = np.nan

        self.last_state = None
        self.last_action = None

        # Contains episodes used for next update iteration
        self.memory = []
        # Contains transitions of the last episode not moved to self.memory yet
        self.last_episode = []

        # Batch versions of last_episode, last_state, and last_action
        self.batch_last_episode = None
        self.batch_last_state = None
        self.batch_last_action = None

        # Recurrent states of the model
        self.train_recurrent_states = None
        self.train_prev_recurrent_states = None
        self.test_recurrent_states = None

    def _initialize_batch_variables(self, num_envs):
        self.batch_last_episode = [[] for _ in range(num_envs)]
        self.batch_last_state = [None] * num_envs
        self.batch_last_action = [None] * num_envs

    def _update_if_dataset_is_ready(self):
        dataset_size = (
            sum(len(episode) for episode in self.memory)
            + len(self.last_episode)
            + (
                0
                if self.batch_last_episode is None
                else sum(len(episode) for episode in self.batch_last_episode)
            )
        )
        if dataset_size >= self.update_interval:
            self._flush_last_episode()
            if self.recurrent:
                dataset = _make_dataset_recurrent(
                    episodes=self.memory,
                    model=self.model,
                    phi=self.phi,
                    batch_states=self.batch_states,
                    obs_normalizer=self.obs_normalizer,
                    gamma=self.gamma,
                    lambd=self.lambd,
                    max_recurrent_sequence_len=self.max_recurrent_sequence_len,
                    device=self.device,
                )
                self._update_recurrent(dataset)
            else:
                dataset = _make_dataset(
                    episodes=self.memory,
                    model=self.model,
                    phi=self.phi,
                    batch_states=self.batch_states,
                    obs_normalizer=self.obs_normalizer,
                    gamma=self.gamma,
                    lambd=self.lambd,
                    device=self.device,
                )
                assert len(dataset) == dataset_size
                self._update(dataset)
            self.explained_variance = _compute_explained_variance(
                flatten_sequences_time_first(self.memory)
            )
            self.memory = []

    def _flush_last_episode(self):
        if self.last_episode:
            self.memory.append(self.last_episode)
            self.last_episode = []
        if self.batch_last_episode:
            for i, episode in enumerate(self.batch_last_episode):
                if episode:
                    self.memory.append(episode)
                    self.batch_last_episode[i] = []

    def _update(self, dataset):
        """Update both the policy and the value function."""

        if self.obs_normalizer:
            self._update_obs_normalizer(dataset)
        self._update_policy(dataset)
        self._update_vf(dataset)

    def _update_recurrent(self, dataset):
        """Update both the policy and the value function."""

        flat_dataset = flatten_sequences_time_first(dataset)
        if self.obs_normalizer:
            self._update_obs_normalizer(flat_dataset)

        self._update_policy_recurrent(dataset)
        self._update_vf_recurrent(dataset)

    def _update_vf_recurrent(self, dataset):

        for epoch in range(self.vf_epochs):
            random.shuffle(dataset)
            for (
                minibatch
            ) in _yield_subset_of_sequences_with_fixed_number_of_items(  # NOQA
                dataset, self.vf_batch_size
            ):
                self._update_vf_once_recurrent(minibatch)

    def _update_vf_once_recurrent(self, episodes):

        # Sort episodes desc by length for pack_sequence
        episodes = sorted(episodes, key=len, reverse=True)

        flat_transitions = flatten_sequences_time_first(episodes)

        # Prepare data for a recurrent model
        seqs_states = []
        for ep in episodes:
            states = self.batch_states(
                [transition["state"] for transition in ep], self.device, self.phi
            )
            if self.obs_normalizer:
                states = self.obs_normalizer(states, update=False)
            seqs_states.append(states)

        flat_vs_teacher = torch.as_tensor(
            [[transition["v_teacher"]] for transition in flat_transitions],
            device=self.device,
            dtype=torch.float,
        )

        with torch.no_grad():
            vf_rs = concatenate_recurrent_states(
                _collect_first_recurrent_states_of_vf(episodes)
            )

        flat_vs_pred, _ = pack_and_forward(self.vf, seqs_states, vf_rs)

        vf_loss = F.mse_loss(flat_vs_pred, flat_vs_teacher)
        self.vf.zero_grad()
        vf_loss.backward()
        if self.max_grad_norm is not None:
            clip_l2_grad_norm_(self.vf.parameters(), self.max_grad_norm)
        self.vf_optimizer.step()

    def _update_obs_normalizer(self, dataset):
        assert self.obs_normalizer
        states = batch_states([b["state"] for b in dataset], self.device, self.phi)
        self.obs_normalizer.experience(states)

    def _update_vf(self, dataset):
        """Update the value function using a given dataset.

        The value function is updated via SGD to minimize TD(lambda) errors.
        """

        assert "state" in dataset[0]
        assert "v_teacher" in dataset[0]

        for batch in _yield_minibatches(
            dataset, minibatch_size=self.vf_batch_size, num_epochs=self.vf_epochs
        ):
            states = batch_states([b["state"] for b in batch], self.device, self.phi)
            if self.obs_normalizer:
                states = self.obs_normalizer(states, update=False)
            vs_teacher = torch.as_tensor(
                [b["v_teacher"] for b in batch], device=self.device, dtype=torch.float,
            )
            vs_pred = self.vf(states)
            vf_loss = F.mse_loss(vs_pred, vs_teacher[..., None])
            self.vf.zero_grad()
            vf_loss.backward()
            if self.max_grad_norm is not None:
                clip_l2_grad_norm_(self.vf.parameters(), self.max_grad_norm)
            self.vf_optimizer.step()

    def _compute_gain(self, log_prob, log_prob_old, entropy, advs):
        """Compute a gain to maximize."""
        prob_ratio = torch.exp(log_prob - log_prob_old)
        mean_entropy = torch.mean(entropy)
        surrogate_gain = torch.mean(prob_ratio * advs)
        return surrogate_gain + self.entropy_coef * mean_entropy

    def _update_policy(self, dataset):
        """Update the policy using a given dataset.

        The policy is updated via CG and line search.
        """

        assert "state" in dataset[0]
        assert "action" in dataset[0]
        assert "adv" in dataset[0]

        # Use full-batch
        states = batch_states([b["state"] for b in dataset], self.device, self.phi)
        if self.obs_normalizer:
            states = self.obs_normalizer(states, update=False)
        actions = torch.as_tensor([b["action"] for b in dataset], device=self.device)
        advs = torch.as_tensor(
            [b["adv"] for b in dataset], device=self.device, dtype=torch.float
        )
        if self.standardize_advantages:
            std_advs, mean_advs = torch.std_mean(advs, unbiased=False)
            advs = (advs - mean_advs) / (std_advs + 1e-8)

        # Recompute action distributions for batch backprop
        action_distrib = self.policy(states)

        log_prob_old = torch.as_tensor(
            [transition["log_prob"] for transition in dataset],
            device=self.device,
            dtype=torch.float,
        )

        gain = self._compute_gain(
            log_prob=action_distrib.log_prob(actions),
            log_prob_old=log_prob_old,
            entropy=action_distrib.entropy(),
            advs=advs,
        )

        # Distribution to compute KL div against
        with torch.no_grad():
            # torch.distributions.Distribution cannot be deepcopied
            action_distrib_old = self.policy(states)

        full_step = self._compute_kl_constrained_step(
            action_distrib=action_distrib,
            action_distrib_old=action_distrib_old,
            gain=gain,
        )

        self._line_search(
            full_step=full_step,
            dataset=dataset,
            advs=advs,
            action_distrib_old=action_distrib_old,
            gain=gain,
        )

    def _update_policy_recurrent(self, dataset):
        """Update the policy using a given dataset.

        The policy is updated via CG and line search.
        """

        # Sort episodes desc by length for pack_sequence
        dataset = sorted(dataset, key=len, reverse=True)

        flat_transitions = flatten_sequences_time_first(dataset)

        # Prepare data for a recurrent model
        seqs_states = []
        for ep in dataset:
            states = self.batch_states(
                [transition["state"] for transition in ep], self.device, self.phi,
            )
            if self.obs_normalizer:
                states = self.obs_normalizer(states, update=False)
            seqs_states.append(states)

        flat_actions = torch.as_tensor(
            [transition["action"] for transition in flat_transitions],
            device=self.device,
        )
        flat_advs = torch.as_tensor(
            [transition["adv"] for transition in flat_transitions],
            device=self.device,
            dtype=torch.float,
        )

        if self.standardize_advantages:
            std_advs, mean_advs = torch.std_mean(flat_advs, unbiased=False)
            flat_advs = (flat_advs - mean_advs) / (std_advs + 1e-8)

        with torch.no_grad():
            policy_rs = concatenate_recurrent_states(
                _collect_first_recurrent_states_of_policy(dataset)
            )

        flat_distribs, _ = pack_and_forward(self.policy, seqs_states, policy_rs)

        log_prob_old = torch.tensor(
            [transition["log_prob"] for transition in flat_transitions],
            device=self.device,
            dtype=torch.float,
        )

        gain = self._compute_gain(
            log_prob=flat_distribs.log_prob(flat_actions),
            log_prob_old=log_prob_old,
            entropy=flat_distribs.entropy(),
            advs=flat_advs,
        )

        # Distribution to compute KL div against
        with torch.no_grad():
            # torch.distributions.Distribution cannot be deepcopied
            action_distrib_old, _ = pack_and_forward(
                self.policy, seqs_states, policy_rs
            )

        full_step = self._compute_kl_constrained_step(
            action_distrib=flat_distribs,
            action_distrib_old=action_distrib_old,
            gain=gain,
        )

        self._line_search(
            full_step=full_step,
            dataset=dataset,
            advs=flat_advs,
            action_distrib_old=action_distrib_old,
            gain=gain,
        )

    def _compute_kl_constrained_step(self, action_distrib, action_distrib_old, gain):
        """Compute a step of policy parameters with a KL constraint."""
        policy_params = list(self.policy.parameters())
        kl = torch.mean(
            torch.distributions.kl_divergence(action_distrib_old, action_distrib)
        )

        kl_grads = torch.autograd.grad([kl], policy_params, create_graph=True)
        assert all(
            g is not None for g in kl_grads
        ), "The gradient contains None. The policy may have unused parameters."
        flat_kl_grads = _flatten_and_concat_variables(kl_grads)
        assert all(g.requires_grad for g in kl_grads)
        assert flat_kl_grads.requires_grad

        def fisher_vector_product_func(vec):
            vec = torch.as_tensor(vec)
            fvp = _hessian_vector_product(flat_kl_grads, policy_params, vec)
            return fvp + self.conjugate_gradient_damping * vec

        gain_grads = torch.autograd.grad([gain], policy_params, create_graph=True)
        assert all(
            g is not None for g in gain_grads
        ), "The gradient contains None. The policy may have unused parameters."
        flat_gain_grads = _flatten_and_concat_variables(gain_grads).detach()
        step_direction = pfrl.utils.conjugate_gradient(
            fisher_vector_product_func,
            flat_gain_grads,
            max_iter=self.conjugate_gradient_max_iter,
        )

        # We want a step size that satisfies KL(old|new) < max_kl.
        # Let d = alpha * step_direction be the actual parameter updates.
        # The second-order approximation of KL divergence is:
        #   KL(old|new) = 1/2 d^T I d + O(||d||^3),
        # where I is a Fisher information matrix.
        # Substitute d = alpha * step_direction and solve KL(old|new) = max_kl
        # for alpha to get the step size that tightly satisfies the constraint.

        dId = float(step_direction.dot(fisher_vector_product_func(step_direction)))
        scale = (2.0 * self.max_kl / (dId + 1e-8)) ** 0.5
        return scale * step_direction

    def _line_search(self, full_step, dataset, advs, action_distrib_old, gain):
        """Do line search for a safe step size."""
        policy_params = list(self.policy.parameters())
        policy_params_sizes = [param.numel() for param in policy_params]
        policy_params_shapes = [param.shape for param in policy_params]
        step_size = 1.0
        flat_params = _flatten_and_concat_variables(policy_params).detach()

        if self.recurrent:
            seqs_states = []
            for ep in dataset:
                states = self.batch_states(
                    [transition["state"] for transition in ep], self.device, self.phi
                )
                if self.obs_normalizer:
                    states = self.obs_normalizer(states, update=False)
                seqs_states.append(states)
            with torch.no_grad(), pfrl.utils.evaluating(self.model):
                policy_rs = concatenate_recurrent_states(
                    _collect_first_recurrent_states_of_policy(dataset)
                )

            def evaluate_current_policy():
                distrib, _ = pack_and_forward(self.policy, seqs_states, policy_rs)
                return distrib

        else:
            states = self.batch_states(
                [transition["state"] for transition in dataset], self.device, self.phi
            )
            if self.obs_normalizer:
                states = self.obs_normalizer(states, update=False)

            def evaluate_current_policy():
                return self.policy(states)

        flat_transitions = (
            flatten_sequences_time_first(dataset) if self.recurrent else dataset
        )
        actions = torch.tensor(
            [transition["action"] for transition in flat_transitions],
            device=self.device,
        )
        log_prob_old = torch.tensor(
            [transition["log_prob"] for transition in flat_transitions],
            device=self.device,
            dtype=torch.float,
        )

        for i in range(self.line_search_max_backtrack + 1):
            self.logger.info("Line search iteration: %s step size: %s", i, step_size)
            new_flat_params = flat_params + step_size * full_step
            new_params = _split_and_reshape_to_ndarrays(
                new_flat_params, sizes=policy_params_sizes, shapes=policy_params_shapes,
            )
            _replace_params_data(policy_params, new_params)
            with torch.no_grad(), pfrl.utils.evaluating(self.policy):
                new_action_distrib = evaluate_current_policy()
                new_gain = self._compute_gain(
                    log_prob=new_action_distrib.log_prob(actions),
                    log_prob_old=log_prob_old,
                    entropy=new_action_distrib.entropy(),
                    advs=advs,
                )
                new_kl = torch.mean(
                    torch.distributions.kl_divergence(
                        action_distrib_old, new_action_distrib
                    )
                )

            improve = float(new_gain) - float(gain)
            self.logger.info("Surrogate objective improve: %s", improve)
            self.logger.info("KL divergence: %s", float(new_kl))
            if not torch.isfinite(new_gain):
                self.logger.info("Surrogate objective is not finite. Bakctracking...")
            elif not torch.isfinite(new_kl):
                self.logger.info("KL divergence is not finite. Bakctracking...")
            elif improve < 0:
                self.logger.info("Surrogate objective didn't improve. Bakctracking...")
            elif float(new_kl) > self.max_kl:
                self.logger.info("KL divergence exceeds max_kl. Bakctracking...")
            else:
                self.kl_record.append(float(new_kl))
                self.policy_step_size_record.append(step_size)
                break
            step_size *= 0.5
        else:
            self.logger.info(
                "Line search coundn't find a good step size. The policy was not"
                " updated."
            )
            self.policy_step_size_record.append(0.0)
            _replace_params_data(
                policy_params,
                _split_and_reshape_to_ndarrays(
                    flat_params, sizes=policy_params_sizes, shapes=policy_params_shapes
                ),
            )

    def batch_act(self, batch_obs):
        if self.training:
            return self._batch_act_train(batch_obs)
        else:
            return self._batch_act_eval(batch_obs)

    def batch_observe(self, batch_obs, batch_reward, batch_done, batch_reset):
        if self.training:
            self._batch_observe_train(batch_obs, batch_reward, batch_done, batch_reset)
        else:
            self._batch_observe_eval(batch_obs, batch_reward, batch_done, batch_reset)

    def _batch_act_eval(self, batch_obs):
        assert not self.training
        b_state = self.batch_states(batch_obs, self.device, self.phi)

        if self.obs_normalizer:
            b_state = self.obs_normalizer(b_state, update=False)

        with torch.no_grad(), pfrl.utils.evaluating(self.model):
            if self.recurrent:
                (action_distrib, _), self.test_recurrent_states = one_step_forward(
                    self.model, b_state, self.test_recurrent_states
                )
            else:
                action_distrib, _ = self.model(b_state)
            if self.act_deterministically:
                action = mode_of_distribution(action_distrib).cpu().numpy()
            else:
                action = action_distrib.sample().cpu().numpy()

        return action

    def _batch_act_train(self, batch_obs):
        assert self.training
        b_state = self.batch_states(batch_obs, self.device, self.phi)

        if self.obs_normalizer:
            b_state = self.obs_normalizer(b_state, update=False)

        num_envs = len(batch_obs)
        if self.batch_last_episode is None:
            self._initialize_batch_variables(num_envs)
        assert len(self.batch_last_episode) == num_envs
        assert len(self.batch_last_state) == num_envs
        assert len(self.batch_last_action) == num_envs

        # action_distrib will be recomputed when computing gradients
        with torch.no_grad(), pfrl.utils.evaluating(self.model):
            if self.recurrent:
                assert self.train_prev_recurrent_states is None
                self.train_prev_recurrent_states = self.train_recurrent_states
                (
                    (action_distrib, batch_value),
                    self.train_recurrent_states,
                ) = one_step_forward(
                    self.model, b_state, self.train_prev_recurrent_states
                )
            else:
                action_distrib, batch_value = self.model(b_state)
            batch_action = action_distrib.sample().cpu().numpy()
            self.entropy_record.extend(action_distrib.entropy().cpu().numpy())
            self.value_record.extend(batch_value.cpu().numpy())

        self.batch_last_state = list(batch_obs)
        self.batch_last_action = list(batch_action)

        return batch_action

    def _batch_observe_eval(self, batch_obs, batch_reward, batch_done, batch_reset):
        assert not self.training
        if self.recurrent:
            # Reset recurrent states when episodes end
            indices_that_ended = [
                i
                for i, (done, reset) in enumerate(zip(batch_done, batch_reset))
                if done or reset
            ]
            if indices_that_ended:
                self.test_recurrent_states = mask_recurrent_state_at(
                    self.test_recurrent_states, indices_that_ended
                )

    def _batch_observe_train(self, batch_obs, batch_reward, batch_done, batch_reset):
        assert self.training

        for i, (state, action, reward, next_state, done, reset) in enumerate(
            zip(  # NOQA
                self.batch_last_state,
                self.batch_last_action,
                batch_reward,
                batch_obs,
                batch_done,
                batch_reset,
            )
        ):
            if state is not None:
                assert action is not None
                transition = {
                    "state": state,
                    "action": action,
                    "reward": reward,
                    "next_state": next_state,
                    "nonterminal": 0.0 if done else 1.0,
                }
                if self.recurrent:
                    transition["recurrent_state"] = get_recurrent_state_at(
                        self.train_prev_recurrent_states, i, detach=True
                    )
                    transition["next_recurrent_state"] = get_recurrent_state_at(
                        self.train_recurrent_states, i, detach=True
                    )
                self.batch_last_episode[i].append(transition)
            if done or reset:
                assert self.batch_last_episode[i]
                self.memory.append(self.batch_last_episode[i])
                self.batch_last_episode[i] = []
            self.batch_last_state[i] = None
            self.batch_last_action[i] = None

        self.train_prev_recurrent_states = None

        if self.recurrent:
            # Reset recurrent states when episodes end
            indices_that_ended = [
                i
                for i, (done, reset) in enumerate(zip(batch_done, batch_reset))
                if done or reset
            ]
            if indices_that_ended:
                self.train_recurrent_states = mask_recurrent_state_at(
                    self.train_recurrent_states, indices_that_ended
                )

        self._update_if_dataset_is_ready()

    def get_statistics(self):
        return [
            ("average_value", _mean_or_nan(self.value_record)),
            ("average_entropy", _mean_or_nan(self.entropy_record)),
            ("average_kl", _mean_or_nan(self.kl_record)),
            ("average_policy_step_size", _mean_or_nan(self.policy_step_size_record)),
            ("explained_variance", self.explained_variance),
        ]<|MERGE_RESOLUTION|>--- conflicted
+++ resolved
@@ -120,11 +120,7 @@
         lambd (float): Lambda-return factor [0, 1]
         phi (callable): Feature extractor function
         entropy_coef (float): Weight coefficient for entropy bonus [0, inf)
-<<<<<<< HEAD
-        update_interval (int): Interval steps of TRPO iterations. Every after
-=======
         update_interval (int): Interval steps of TRPO iterations. Every time after
->>>>>>> eaa5e70b
             this amount of steps, this agent updates the policy and the value
             function using data from these steps.
         vf_epochs (int): Number of epochs for which the value function is
