from pfrl.wrappers.cast_observation import CastObservation  # NOQA
from pfrl.wrappers.cast_observation import CastObservationToFloat32  # NOQA
from pfrl.wrappers.continuing_time_limit import ContinuingTimeLimit  # NOQA
from pfrl.wrappers.monitor import Monitor  # NOQA
from pfrl.wrappers.normalize_action_space import NormalizeActionSpace  # NOQA
from pfrl.wrappers.randomize_action import RandomizeAction  # NOQA
from pfrl.wrappers.render import Render  # NOQA
from pfrl.wrappers.scale_reward import ScaleReward  # NOQA
<<<<<<< HEAD

from pfrl.wrappers.vector_frame_stack import VectorFrameStack  # NOQA

# We import trex_reward after vector_frame_stack
from pfrl.wrappers.trex_reward import TREXArch  # NOQA
from pfrl.wrappers.trex_reward import TREXReward  # NOQA
from pfrl.wrappers.trex_reward import TREXRewardEnv  # NOQA
from pfrl.wrappers.trex_reward import TREXMultiprocessRewardEnv  # NOQA
from pfrl.wrappers.trex_reward import TREXVectorEnv  # NOQA
=======
from pfrl.wrappers.vector_frame_stack import VectorFrameStack  # NOQA
>>>>>>> 4e45b8d0
<|MERGE_RESOLUTION|>--- conflicted
+++ resolved
@@ -6,8 +6,6 @@
 from pfrl.wrappers.randomize_action import RandomizeAction  # NOQA
 from pfrl.wrappers.render import Render  # NOQA
 from pfrl.wrappers.scale_reward import ScaleReward  # NOQA
-<<<<<<< HEAD
-
 from pfrl.wrappers.vector_frame_stack import VectorFrameStack  # NOQA
 
 # We import trex_reward after vector_frame_stack
@@ -15,7 +13,4 @@
 from pfrl.wrappers.trex_reward import TREXReward  # NOQA
 from pfrl.wrappers.trex_reward import TREXRewardEnv  # NOQA
 from pfrl.wrappers.trex_reward import TREXMultiprocessRewardEnv  # NOQA
-from pfrl.wrappers.trex_reward import TREXVectorEnv  # NOQA
-=======
-from pfrl.wrappers.vector_frame_stack import VectorFrameStack  # NOQA
->>>>>>> 4e45b8d0
+from pfrl.wrappers.trex_reward import TREXVectorEnv  # NOQA