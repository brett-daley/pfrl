--- conflicted
+++ resolved
@@ -36,15 +36,13 @@
 [mypy-slimevolleygym.*]
 ignore_missing_imports = True
 
-<<<<<<< HEAD
 [mypy-optuna.*]
 ignore_missing_imports = True
-=======
+
 [isort]
 multi_line_output = 3
 include_trailing_comma = True
 force_grid_wrap = 0
 use_parentheses = True
 ensure_newline_before_comments = True
-line_length = 88
->>>>>>> 9be4726d
+line_length = 88